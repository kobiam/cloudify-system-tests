--- conflicted
+++ resolved
@@ -18,20 +18,10 @@
 	BRANCH_NAME_MANAGER_BLUEPRINTS=${BRANCH_NAME_MANAGER_BLUEPRINTS=${BRANCH_NAME_CORE}}
 
 	# injected by quickbuild
-<<<<<<< HEAD
-	BRANCH_NAME=${BRANCH_NAME='master'}
-	BRANCH_NAME_OPENSTACK_PROVIDER=${BRANCH_NAME_OPENSTACK_PROVIDER=$BRANCH_NAME}
-	BRANCH_NAME_LIBCLOUD_PROVIDER=${BRANCH_NAME_LIBCLOUD_PROVIDER=$BRANCH_NAME}
-	BRANCH_NAME_CLI=${BRANCH_NAME_CLI=$BRANCH_NAME}
-	BRANCH_NAME_MANAGER_BLUEPRINTS=${BRANCH_NAME_MANAGER_BLUEPRINTS=$BRANCH_NAME}
-	BRANCH_NAME_SYSTEM_TESTS=${BRANCH_NAME_SYSTEM_TESTS=$BRANCH_NAME}
+	BRANCH_NAME_SYSTEM_TESTS=${BRANCH_NAME_SYSTEM_TESTS=${BRANCH_NAME_CORE}}
+	NOSETESTS_TO_RUN=${NOSETESTS_TO_RUN='cosmo_tester/test_suites'}
 	BRANCH_NAME_VSPHERE_PLUGIN=${BRANCH_NAME_VSPHERE_PLUGIN='master'}
-	OPENCM_GIT_PWD=${OPENCM_GIT_PWD}
-
-=======
-	BRANCH_NAME_SYSTEM_TESTS=${BRANCH_NAME_SYSTEM_TESTS=${BRANCH_NAME_CORE}}
->>>>>>> 6d341675
-	NOSETESTS_TO_RUN=${NOSETESTS_TO_RUN='cosmo_tester/test_suites'}
+    OPENCM_GIT_PWD=${OPENCM_GIT_PWD}
 
 	# for documentation purposes, injected by quickbuild, used by `update_config.py`
 	# KEYSTONE_PASSWORD=
@@ -66,19 +56,14 @@
 	export PYTHONUNBUFFERED="true"
 
 	# export system tests related variables
-<<<<<<< HEAD
-	export CLOUDIFY_TEST_CONFIG_PATH=$GENERATED_CLOUDIFY_TEST_CONFIG_PATH
-=======
-	export MANAGER_BLUEPRINTS_DIR="${BASE_DIR}/cloudify-manager-blueprints"
 	export CLOUDIFY_TEST_CONFIG_PATH=${GENERATED_CLOUDIFY_TEST_CONFIG_PATH}
->>>>>>> 6d341675
 	export CLOUDIFY_TEST_HANDLER_MODULE=${CLOUDIFY_TEST_HANDLER_MODULE='cosmo_tester.framework.handlers.openstack'}
 	export BOOTSTRAP_USING_PROVIDERS=${BOOTSTRAP_USING_PROVIDERS}
 	export WORKFLOW_TASK_RETRIES=${WORKFLOW_TASK_RETRIES=20}
 	export CLOUDIFY_AUTOMATION_TOKEN=${CLOUDIFY_AUTOMATION_TOKEN}
 	export VSPHERE_PLUGIN_TOKEN=${VSPHERE_PLUGIN_TOKEN}
 	# If handler is vsphere set the manager dir to the plugin's directory
-	if [[ "$CLOUDIFY_TEST_HANDLER_MODULE" = "cosmo_tester.framework.handlers.vsphere" ]]
+	if [[ "${CLOUDIFY_TEST_HANDLER_MODULE}" = "cosmo_tester.framework.handlers.vsphere" ]]
     	then
     		export MANAGER_BLUEPRINTS_DIR="${BASE_DIR}/cloudify-vsphere-plugin"
     	else
@@ -89,20 +74,12 @@
 clone_and_install_system_tests()
 {
 	echo "### Cloning system tests repository and dependencies"
-<<<<<<< HEAD
-	clone_and_checkout cloudify-system-tests $BRANCH_NAME_SYSTEM_TESTS
-	clone_and_checkout cloudify-cli $BRANCH_NAME_CLI
-	clone_and_checkout cloudify-openstack-provider $BRANCH_NAME_OPENSTACK_PROVIDER
-	clone_and_checkout cloudify-libcloud-provider $BRANCH_NAME_LIBCLOUD_PROVIDER
-	clone_and_checkout cloudify-manager-blueprints $BRANCH_NAME_MANAGER_BLUEPRINTS
-	clone_and_checkout cloudify-vsphere-plugin $BRANCH_NAME_VSPHERE_PLUGIN Gigaspaces private
-=======
 	clone_and_checkout cloudify-system-tests ${BRANCH_NAME_SYSTEM_TESTS}
 	clone_and_checkout cloudify-cli ${BRANCH_NAME_CLI}
 	clone_and_checkout cloudify-openstack-provider ${BRANCH_NAME_OPENSTACK_PROVIDER}
 	clone_and_checkout cloudify-libcloud-provider ${BRANCH_NAME_LIBCLOUD_PROVIDER}
 	clone_and_checkout cloudify-manager-blueprints ${BRANCH_NAME_MANAGER_BLUEPRINTS}
->>>>>>> 6d341675
+	clone_and_checkout cloudify-vsphere-plugin ${BRANCH_NAME_VSPHERE_PLUGIN} Gigaspaces private
 
 	echo "### Installing system tests dependencies"
 	pip install ./cloudify-cli -r cloudify-cli/dev-requirements.txt
@@ -116,10 +93,9 @@
 {
 	local repo_name=$1
 	local branch_name=$2
-<<<<<<< HEAD
-	base_repo_url="https://github.com/"
-	organization="cloudify-cosmo"
-	custom_organization=$3
+	local base_repo_url="https://github.com/"
+	local organization="cloudify-cosmo"
+	local custom_organization=$3
 	if [[ -n "$3" ]]
 	then
 		organization=${custom_organization}
@@ -130,39 +106,24 @@
 	else
         git clone "${base_repo_url}${organization}/${repo_name}" --depth 1
     fi
-    pushd $repo_name
+    pushd ${repo_name}
     # We checkout the branch explicitly and not using the -b flag during clone,
     # because if the branch is missing, it only issues a warning and exits with exit code 0,
     # which is not what we want
-    git checkout $branch_name
+    git checkout ${branch_name}
     popd
-=======
-	echo "### Cloning '${repo_name}' and checking out '${branch_name}' branch"
-	git clone "https://github.com/cloudify-cosmo/${repo_name}" --depth 1
-	pushd ${repo_name}
-	# We checkout the branch explicitly and not using the -b flag during clone,
-	# because if the branch is missing, it only issues a warning and exits with exit code 0,
-	# which is not what we want
-	git checkout ${branch_name}
-	popd
->>>>>>> 6d341675
 }
 
 generate_config()
 {
 	echo "### Generating config file for test suite"
-<<<<<<< HEAD
-	cp $ORIGINAL_CLOUDIFY_TEST_CONFIG_PATH $GENERATED_CLOUDIFY_TEST_CONFIG_PATH
-	"${BASE_HOST_DIR}/helpers/update_config.py" $GENERATED_CLOUDIFY_TEST_CONFIG_PATH
-	# replace place holders in vsphere repo in order to access private resources
-	if [[ "$CLOUDIFY_TEST_HANDLER_MODULE" = "cosmo_tester.framework.handlers.vsphere" ]]
-        then
-     		"${BASE_HOST_DIR}/helpers/update_vsphere_config.py" $MANAGER_BLUEPRINTS_DIR
-    fi
-=======
 	cp ${ORIGINAL_CLOUDIFY_TEST_CONFIG_PATH} ${GENERATED_CLOUDIFY_TEST_CONFIG_PATH}
 	"${BASE_HOST_DIR}/helpers/update_config.py" ${GENERATED_CLOUDIFY_TEST_CONFIG_PATH}
->>>>>>> 6d341675
+	# replace place holders in vsphere repo in order to access private resources
+	if [[ "${CLOUDIFY_TEST_HANDLER_MODULE}" = "cosmo_tester.framework.handlers.vsphere" ]]
+        then
+     		"${BASE_HOST_DIR}/helpers/update_vsphere_config.py" ${MANAGER_BLUEPRINTS_DIR}
+    fi
 }
 
 run_nose()
