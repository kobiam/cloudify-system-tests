--- conflicted
+++ resolved
@@ -41,9 +41,6 @@
     'KEYSTONE_AUTH_URL'     : 'keystone_url'
 }
 
-<<<<<<< HEAD
-# shared properties between docker-based and packager-based manager blueprints
-=======
 vsphere_inputs_properties = {
     'VSPHERE_USERNAME'     : 'vsphere_username',
     'VSPHERE_PASSWORD'     : 'vsphere_password',
@@ -51,7 +48,7 @@
     'VCENTER_NAME'         : 'vsphere_datacenter_name'
 }
 
->>>>>>> 23a2da21
+# shared properties between docker-based and packager-based manager blueprints
 shared_manager_blueprint_properties = {
     'UBUNTU_PACKAGE_URL'    :
         'node_templates.manager.properties.cloudify_packages.agents'
