########
# Copyright (c) 2013 GigaSpaces Technologies Ltd. All rights reserved
#
# Licensed under the Apache License, Version 2.0 (the "License");
# you may not use this file except in compliance with the License.
# You may obtain a copy of the License at
#
#        http://www.apache.org/licenses/LICENSE-2.0
#
# Unless required by applicable law or agreed to in writing, software
# distributed under the License is distributed on an "AS IS" BASIS,
#    * WITHOUT WARRANTIES OR CONDITIONS OF ANY KIND, either express or implied.
#    * See the License for the specific language governing permissions and
#    * limitations under the License.

__author__ = 'dank'

from setuptools import setup

setup(
    name='cloudify-system-tests',
    version='3.2a2',
<<<<<<< HEAD
    author='Gigaspaces',
    author_email='cosmo-admin@gigaspaces.com',
=======
    author='dank',
    author_email='dank@gigaspaces.com',
>>>>>>> aacc8ef0
    packages=['cosmo_tester'],
    license='LICENSE',
    description='Cosmo system tests framework',
    zip_safe=False,
    install_requires=[
        'fabric',
        'PyYAML==3.10',
        'requests==2.2.1',
        'sh==1.09',
        'path.py==5.1',
        'nose',
        'retrying==1.2.2',
        'cloudify==3.2a2',
<<<<<<< HEAD
        'elasticsearch',
        'Jinja2==2.7.2'
=======
        'cloudify-openstack-provider==1.2a2',
        'cloudify-libcloud-provider==1.2a2',
        'boto==2.32.1',
        'elasticsearch'
>>>>>>> aacc8ef0
    ]
)<|MERGE_RESOLUTION|>--- conflicted
+++ resolved
@@ -13,20 +13,13 @@
 #    * See the License for the specific language governing permissions and
 #    * limitations under the License.
 
-__author__ = 'dank'
-
 from setuptools import setup
 
 setup(
     name='cloudify-system-tests',
     version='3.2a2',
-<<<<<<< HEAD
     author='Gigaspaces',
     author_email='cosmo-admin@gigaspaces.com',
-=======
-    author='dank',
-    author_email='dank@gigaspaces.com',
->>>>>>> aacc8ef0
     packages=['cosmo_tester'],
     license='LICENSE',
     description='Cosmo system tests framework',
@@ -40,14 +33,7 @@
         'nose',
         'retrying==1.2.2',
         'cloudify==3.2a2',
-<<<<<<< HEAD
         'elasticsearch',
         'Jinja2==2.7.2'
-=======
-        'cloudify-openstack-provider==1.2a2',
-        'cloudify-libcloud-provider==1.2a2',
-        'boto==2.32.1',
-        'elasticsearch'
->>>>>>> aacc8ef0
     ]
 )