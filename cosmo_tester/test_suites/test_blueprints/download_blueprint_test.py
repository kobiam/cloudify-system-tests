--- conflicted
+++ resolved
@@ -44,12 +44,8 @@
 
     def download_blueprint_test(self):
         blueprint_path = self.copy_blueprint('mocks')
-<<<<<<< HEAD
         self._create_file("50M", "just_a_large_file.img", blueprint_path)
-        blueprint_yaml = blueprint_path / 'single-node.yaml'
-=======
         blueprint_yaml = blueprint_path / 'single-node-blueprint.yaml'
->>>>>>> 5b3574a7
         self.cfy.upload_blueprint(self.blueprint_id, blueprint_yaml)
         self.cfy.download_blueprint(self.blueprint_id)
         self.assertTrue(os.path.exists(self.downloaded_archive_path))
