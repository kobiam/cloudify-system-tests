--- conflicted
+++ resolved
@@ -43,23 +43,7 @@
     def test_hello_world_on_centos(self):
         self._run(self.env.centos_image_name, self.env.centos_image_user)
 
-<<<<<<< HEAD
     def verify_deployment_installed(self):
-=======
-    def _run(self, image_name, user):
-        self.repo_dir = clone(CLOUDIFY_HELLO_WORLD_EXAMPLE_URL, self.workdir)
-        self.blueprint_path = self.repo_dir / 'hello-world'
-        self.blueprint_yaml = self.blueprint_path / 'blueprint.yaml'
-        modify_yaml(env=self.env,
-                    yaml_file=self.blueprint_yaml,
-                    host_name='bash-web-server',
-                    image_name=image_name,
-                    user=user,
-                    security_groups=['webserver_security_group'])
-
-        self.upload_deploy_and_execute_install(fetch_state=False)
-
->>>>>>> 18b0f0b5
         (floatingip_node,
          security_group_node,
          server_node) = get_instances(client=self.client,
@@ -67,12 +51,9 @@
         verify_webserver_running(blueprint_yaml=self.blueprint_yaml,
                                  floatingip_node=floatingip_node)
         nova, neutron = openstack_clients(self.env.cloudify_config)
-<<<<<<< HEAD
-        server_id = server_node.runtime_properties['openstack_server_id']
-=======
 
         server_id = server_node.runtime_properties['external_id']
->>>>>>> 18b0f0b5
+        server_id = server_node.runtime_properties['openstack_server_id']
         floating_ip_id = floatingip_node.runtime_properties['external_id']
         sg_id = security_group_node.runtime_properties['external_id']
         nova_server = nova.servers.get(server_id)
@@ -91,7 +72,7 @@
                           floating_ip_id)
 
     def _run(self, image_name, user, reinstall=False):
-        self.repo_dir = clone(CLOUDIFY_EXAMPLES_URL, self.workdir)
+        self.repo_dir = clone(CLOUDIFY_HELLO_WORLD_EXAMPLE_URL, self.workdir)
         self.blueprint_path = self.repo_dir / 'hello-world'
         self.blueprint_yaml = self.blueprint_path / 'blueprint.yaml'
         modify_yaml(env=self.env,
