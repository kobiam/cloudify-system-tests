########
# Copyright (c) 2015 GigaSpaces Technologies Ltd. All rights reserved
#
# Licensed under the Apache License, Version 2.0 (the "License");
# you may not use this file except in compliance with the License.
# You may obtain a copy of the License at
#
#        http://www.apache.org/licenses/LICENSE-2.0
#
# Unless required by applicable law or agreed to in writing, software
# distributed under the License is distributed on an "AS IS" BASIS,
#    * WITHOUT WARRANTIES OR CONDITIONS OF ANY KIND, either express or implied.
#    * See the License for the specific language governing permissions and
#    * limitations under the License.

import os
from path import path

from cloudify import constants
from cloudify_rest_client.client import CloudifyClient

from cosmo_tester.framework import util
from cosmo_tester.framework.testenv import TestCase


TEST_CFY_USERNAME = 'user1'
TEST_CFY_PASSWORD = 'pass1'


class SecurityTestBase(TestCase):

    def setup_secured_manager(self):
        self._copy_manager_blueprint()
        self._update_manager_blueprint(
            prop_path='node_templates.manager.properties.cloudify.security',
            new_value=self.get_security_settings()
        )
        self._bootstrap()
        self._set_credentials_env_vars()
        self._running_env_setup()

    def _copy_manager_blueprint(self):
        inputs_path, mb_path = util.generate_unique_configurations(
            workdir=self.workdir,
            original_inputs_path=self.env.cloudify_config_path,
            original_manager_blueprint_path=self.env._manager_blueprint_path)
        self.test_manager_blueprint_path = path(mb_path)
        self.test_inputs_path = path(inputs_path)

    def get_security_settings(self):
        raise RuntimeError('Must be implemented by Subclasses')

    def _update_manager_blueprint(self, prop_path, new_value):
        with util.YamlPatcher(self.test_manager_blueprint_path) as patch:
            patch.set_value(prop_path, new_value)

    def _bootstrap(self):
        self.cfy.bootstrap(blueprint_path=self.test_manager_blueprint_path,
                           inputs_file=self.test_inputs_path,
                           task_retries=5,
                           install_plugins=self.env.install_plugins)
        self.addCleanup(self.cfy.teardown)

    def _set_credentials_env_vars(self):
        os.environ[constants.CLOUDIFY_USERNAME_ENV] = TEST_CFY_USERNAME
        os.environ[constants.CLOUDIFY_PASSWORD_ENV] = TEST_CFY_PASSWORD

    def set_rest_client(self):
        self.client = CloudifyClient(
            host=self.env.management_ip,
            headers=util.get_auth_header(username=TEST_CFY_USERNAME,
                                         password=TEST_CFY_PASSWORD))

<<<<<<< HEAD
    def _running_env_setup(self):
        self.env.management_ip = self.cfy.get_management_ip()
        self.set_rest_client()
=======
        def clean_mgmt_ip():
            self.env.management_ip = None
        self.addCleanup(clean_mgmt_ip)

>>>>>>> 7faf0c09
        response = self.client.manager.get_status()
        if not response['status'] == 'running':
            raise RuntimeError('Manager at {0} is not running.'
                               .format(self.env.management_ip))

    def get_ssl_enabled(self):
        return False<|MERGE_RESOLUTION|>--- conflicted
+++ resolved
@@ -71,16 +71,14 @@
             headers=util.get_auth_header(username=TEST_CFY_USERNAME,
                                          password=TEST_CFY_PASSWORD))
 
-<<<<<<< HEAD
     def _running_env_setup(self):
         self.env.management_ip = self.cfy.get_management_ip()
         self.set_rest_client()
-=======
+
         def clean_mgmt_ip():
             self.env.management_ip = None
         self.addCleanup(clean_mgmt_ip)
 
->>>>>>> 7faf0c09
         response = self.client.manager.get_status()
         if not response['status'] == 'running':
             raise RuntimeError('Manager at {0} is not running.'
