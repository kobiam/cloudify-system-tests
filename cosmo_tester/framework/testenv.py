--- conflicted
+++ resolved
@@ -32,16 +32,11 @@
 
 from cloudify_rest_client import CloudifyClient
 
-<<<<<<< HEAD
-from cosmo_tester.framework.cfy_helper import CfyHelper
+from cosmo_tester.framework.cfy_helper import (CfyHelper,
+                                               DEFAULT_EXECUTE_TIMEOUT)
 from cosmo_tester.framework.util import (get_blueprint_path,
                                          get_actual_keypath,
                                          process_variables)
-=======
-from cosmo_tester.framework.cfy_helper import CfyHelper, \
-    DEFAULT_EXECUTE_TIMEOUT
-from cosmo_tester.framework.util import get_blueprint_path, get_actual_keypath
->>>>>>> 3a14d68e
 
 root = logging.getLogger()
 ch = logging.StreamHandler(sys.stdout)
