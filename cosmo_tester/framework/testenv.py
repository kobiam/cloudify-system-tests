--- conflicted
+++ resolved
@@ -320,15 +320,12 @@
             if status == 'terminated':
                 return
             time.sleep(1)
-<<<<<<< HEAD
-=======
         events, _ = self.client.events.get(execution.id,
                                            batch_size=1000,
                                            include_logs=True)
         self.logger.info('Deployment creation events & logs:')
         for event in events:
             self.logger.info(json.dumps(event))
->>>>>>> ecbd289c
         raise AssertionError('Execution "{}" timed out'.format(execution.id))
 
     def repetitive(self, func, timeout=10, exception_class=Exception,
